--- conflicted
+++ resolved
@@ -1,16 +1,6 @@
 use crossbeam_channel::{self, Sender};
 use failure::Error;
 use gtk::{self, prelude::*, Label};
-<<<<<<< HEAD
-use packt_core::{
-    problem::Problem, runner, solution::{Evaluation},
-};
-
-use relm::{Relm, Update, Widget};
-use std::{
-    collections::VecDeque, env, fmt::{self, Formatter}, path::PathBuf,
-    result, string::ToString, sync::atomic::{AtomicU32, Ordering}, thread,
-=======
 use packt_core::{problem::Problem, runner, solution::Evaluation};
 
 use relm::{Relm, Update, Widget};
@@ -23,7 +13,6 @@
     string::ToString,
     sync::atomic::{AtomicU32, Ordering},
     thread,
->>>>>>> 98bed9d8
 };
 use tokio::prelude::*;
 use tokio_core::reactor::Core;
