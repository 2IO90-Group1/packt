--- conflicted
+++ resolved
@@ -10,9 +10,6 @@
 tokio-core = "0.1.17"
 failure = "0.1.1"
 crossbeam-channel = "0.1.2"
-<<<<<<< HEAD
-rand = "0.4.2"
-=======
 rand = "0.4.2"
 quicli = "0.3.0"
 log = "0.4.3"
@@ -24,5 +21,4 @@
 
 [[bin]]
 name = "packt-solve"
-path = "src/bin/solver.rs"
->>>>>>> 98bed9d8
+path = "src/bin/solver.rs"